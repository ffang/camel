/**
 * Licensed to the Apache Software Foundation (ASF) under one or more
 * contributor license agreements.  See the NOTICE file distributed with
 * this work for additional information regarding copyright ownership.
 * The ASF licenses this file to You under the Apache License, Version 2.0
 * (the "License"); you may not use this file except in compliance with
 * the License.  You may obtain a copy of the License at
 *
 *      http://www.apache.org/licenses/LICENSE-2.0
 *
 * Unless required by applicable law or agreed to in writing, software
 * distributed under the License is distributed on an "AS IS" BASIS,
 * WITHOUT WARRANTIES OR CONDITIONS OF ANY KIND, either express or implied.
 * See the License for the specific language governing permissions and
 * limitations under the License.
 */
package org.apache.camel.processor.aggregate;

import java.util.ArrayList;
import java.util.HashMap;
import java.util.HashSet;
import java.util.LinkedHashSet;
import java.util.List;
import java.util.Map;
import java.util.Set;
import java.util.concurrent.ConcurrentHashMap;
import java.util.concurrent.ExecutorService;
import java.util.concurrent.ScheduledExecutorService;
import java.util.concurrent.TimeUnit;
import java.util.concurrent.atomic.AtomicInteger;
import java.util.concurrent.locks.Lock;
import java.util.concurrent.locks.ReentrantLock;

import org.apache.camel.CamelContext;
import org.apache.camel.CamelExchangeException;
import org.apache.camel.Endpoint;
import org.apache.camel.Exchange;
import org.apache.camel.Expression;
import org.apache.camel.Navigate;
import org.apache.camel.NoSuchEndpointException;
import org.apache.camel.Predicate;
import org.apache.camel.Processor;
import org.apache.camel.ProducerTemplate;
import org.apache.camel.TimeoutMap;
import org.apache.camel.Traceable;
import org.apache.camel.impl.LoggingExceptionHandler;
import org.apache.camel.spi.AggregationRepository;
import org.apache.camel.spi.ExceptionHandler;
import org.apache.camel.spi.RecoverableAggregationRepository;
import org.apache.camel.spi.ShutdownPrepared;
import org.apache.camel.spi.Synchronization;
import org.apache.camel.support.DefaultTimeoutMap;
import org.apache.camel.support.ServiceSupport;
import org.apache.camel.util.ExchangeHelper;
import org.apache.camel.util.LRUCache;
import org.apache.camel.util.ObjectHelper;
import org.apache.camel.util.ServiceHelper;
import org.apache.camel.util.StopWatch;
import org.apache.camel.util.TimeUtils;
import org.slf4j.Logger;
import org.slf4j.LoggerFactory;

/**
 * An implementation of the <a
 * href="http://camel.apache.org/aggregator2.html">Aggregator</a>
 * pattern where a batch of messages are processed (up to a maximum amount or
 * until some timeout is reached) and messages for the same correlation key are
 * combined together using some kind of {@link AggregationStrategy}
 * (by default the latest message is used) to compress many message exchanges
 * into a smaller number of exchanges.
 * <p/>
 * A good example of this is stock market data; you may be receiving 30,000
 * messages/second and you may want to throttle it right down so that multiple
 * messages for the same stock are combined (or just the latest message is used
 * and older prices are discarded). Another idea is to combine line item messages
 * together into a single invoice message.
 */
public class AggregateProcessor extends ServiceSupport implements Processor, Navigate<Processor>, Traceable, ShutdownPrepared {

    public static final String AGGREGATE_TIMEOUT_CHECKER = "AggregateTimeoutChecker";

    private static final Logger LOG = LoggerFactory.getLogger(AggregateProcessor.class);

    private final Lock lock = new ReentrantLock();
    private final CamelContext camelContext;
    private final Processor processor;
    private final AggregationStrategy aggregationStrategy;
    private final Expression correlationExpression;
    private final ExecutorService executorService;
    private ScheduledExecutorService timeoutCheckerExecutorService;    
    private ScheduledExecutorService recoverService;
    // store correlation key -> exchange id in timeout map
    private TimeoutMap<String, String> timeoutMap;
    private ExceptionHandler exceptionHandler = new LoggingExceptionHandler(getClass());
    private AggregationRepository aggregationRepository = new MemoryAggregationRepository();
    private Map<Object, Object> closedCorrelationKeys;
    private Set<String> batchConsumerCorrelationKeys = new LinkedHashSet<String>();
    private final Set<String> inProgressCompleteExchanges = new HashSet<String>();
    private final Map<String, RedeliveryData> redeliveryState = new ConcurrentHashMap<String, RedeliveryData>();

    // keep booking about redelivery
    private class RedeliveryData {
        int redeliveryCounter;
    }

    // options
    private boolean ignoreInvalidCorrelationKeys;
    private Integer closeCorrelationKeyOnCompletion;
    private boolean parallelProcessing;

    // different ways to have completion triggered
    private boolean eagerCheckCompletion;
    private Predicate completionPredicate;
    private long completionTimeout;
    private Expression completionTimeoutExpression;
    private long completionInterval;
    private int completionSize;
    private Expression completionSizeExpression;
    private boolean completionFromBatchConsumer;
    private AtomicInteger batchConsumerCounter = new AtomicInteger();
    private boolean discardOnCompletionTimeout;
    private boolean forceCompletionOnStop;

    private ProducerTemplate deadLetterProducerTemplate;

    public AggregateProcessor(CamelContext camelContext, Processor processor,
                              Expression correlationExpression, AggregationStrategy aggregationStrategy,
                              ExecutorService executorService) {
        ObjectHelper.notNull(camelContext, "camelContext");
        ObjectHelper.notNull(processor, "processor");
        ObjectHelper.notNull(correlationExpression, "correlationExpression");
        ObjectHelper.notNull(aggregationStrategy, "aggregationStrategy");
        ObjectHelper.notNull(executorService, "executorService");
        this.camelContext = camelContext;
        this.processor = processor;
        this.correlationExpression = correlationExpression;
        this.aggregationStrategy = aggregationStrategy;
        this.executorService = executorService;
    }

    @Override
    public String toString() {
        return "AggregateProcessor[to: " + processor + "]";
    }

    public String getTraceLabel() {
        return "aggregate[" + correlationExpression + "]";
    }

    public List<Processor> next() {
        if (!hasNext()) {
            return null;
        }
        List<Processor> answer = new ArrayList<Processor>(1);
        answer.add(processor);
        return answer;
    }

    public boolean hasNext() {
        return processor != null;
    }

    public void process(Exchange exchange) throws Exception {

        //check for the special header to force completion of all groups (and ignore the exchange otherwise)
        boolean completeAllGroups = exchange.getIn().getHeader(Exchange.AGGREGATION_COMPLETE_ALL_GROUPS, false, boolean.class);
        if (completeAllGroups) {
            forceCompletionOfAllGroups();
            return;
        }

        // compute correlation expression
        String key = correlationExpression.evaluate(exchange, String.class);
        if (ObjectHelper.isEmpty(key)) {
            // we have a bad correlation key
            if (isIgnoreInvalidCorrelationKeys()) {
                LOG.debug("Invalid correlation key. This Exchange will be ignored: {}", exchange);
                return;
            } else {
                throw new CamelExchangeException("Invalid correlation key", exchange);
            }
        }

        // is the correlation key closed?
        if (closedCorrelationKeys != null && closedCorrelationKeys.containsKey(key)) {
            throw new ClosedCorrelationKeyException(key, exchange);
        }

        // copy exchange, and do not share the unit of work
        // the aggregated output runs in another unit of work
        Exchange copy = ExchangeHelper.createCorrelatedCopy(exchange, false);

        // when memory based then its fast using synchronized, but if the aggregation repository is IO
        // bound such as JPA etc then concurrent aggregation per correlation key could
        // improve performance as we can run aggregation repository get/add in parallel
        lock.lock();
        try {
            doAggregation(key, copy);
        } finally {
            lock.unlock();
        }
    }

    /**
     * Aggregates the exchange with the given correlation key
     * <p/>
     * This method <b>must</b> be run synchronized as we cannot aggregate the same correlation key
     * in parallel.
     *
     * @param key      the correlation key
     * @param exchange the exchange
     * @return the aggregated exchange
     * @throws org.apache.camel.CamelExchangeException is thrown if error aggregating
     */
    private Exchange doAggregation(String key, Exchange exchange) throws CamelExchangeException {
        LOG.trace("onAggregation +++ start +++ with correlation key: {}", key);

        Exchange answer;
        Exchange oldExchange = aggregationRepository.get(exchange.getContext(), key);
        Exchange newExchange = exchange;

        Integer size = 1;
        if (oldExchange != null) {
            size = oldExchange.getProperty(Exchange.AGGREGATED_SIZE, 0, Integer.class);
            size++;
        }

        // check if we are complete
        String complete = null;
        if (isEagerCheckCompletion()) {
            // put the current aggregated size on the exchange so its avail during completion check
            newExchange.setProperty(Exchange.AGGREGATED_SIZE, size);
            complete = isCompleted(key, newExchange);
            // remove it afterwards
            newExchange.removeProperty(Exchange.AGGREGATED_SIZE);
        }

        // prepare the exchanges for aggregation and aggregate it
        ExchangeHelper.prepareAggregation(oldExchange, newExchange);
        answer = onAggregation(oldExchange, exchange);
        if (answer == null) {
            throw new CamelExchangeException("AggregationStrategy " + aggregationStrategy + " returned null which is not allowed", exchange);
        }

        // update the aggregated size
        answer.setProperty(Exchange.AGGREGATED_SIZE, size);

        // maybe we should check completion after the aggregation
        if (!isEagerCheckCompletion()) {
            complete = isCompleted(key, answer);
        }

        // only need to update aggregation repository if we are not complete
        if (complete == null) {
            LOG.trace("In progress aggregated exchange: {} with correlation key: {}", answer, key);
            aggregationRepository.add(exchange.getContext(), key, answer);
        } else {
            // if batch consumer completion is enabled then we need to complete the group
            if ("consumer".equals(complete)) {
                for (String batchKey : batchConsumerCorrelationKeys) {
                    Exchange batchAnswer;
                    if (batchKey.equals(key)) {
                        // skip the current aggregated key as we have already aggregated it and have the answer
                        batchAnswer = answer;
                    } else {
                        batchAnswer = aggregationRepository.get(camelContext, batchKey);
                    }

                    if (batchAnswer != null) {
                        batchAnswer.setProperty(Exchange.AGGREGATED_COMPLETED_BY, complete);
                        onCompletion(batchKey, batchAnswer, false);
                    }
                }
                batchConsumerCorrelationKeys.clear();
            } else {
                // we are complete for this exchange
                answer.setProperty(Exchange.AGGREGATED_COMPLETED_BY, complete);
                onCompletion(key, answer, false);
            }
        }

        LOG.trace("onAggregation +++  end  +++ with correlation key: {}", key);

        return answer;
    }

    /**
     * Tests whether the given exchange is complete or not
     *
     * @param key      the correlation key
     * @param exchange the incoming exchange
     * @return <tt>null</tt> if not completed, otherwise a String with the type that triggered the completion
     */
    protected String isCompleted(String key, Exchange exchange) {
        if (getCompletionPredicate() != null) {
            boolean answer = getCompletionPredicate().matches(exchange);
            if (answer) {
                return "predicate";
            }
        }

        if (getCompletionSizeExpression() != null) {
            Integer value = getCompletionSizeExpression().evaluate(exchange, Integer.class);
            if (value != null && value > 0) {
                int size = exchange.getProperty(Exchange.AGGREGATED_SIZE, 1, Integer.class);
                if (size >= value) {
                    return "size";
                }
            }
        }
        if (getCompletionSize() > 0) {
            int size = exchange.getProperty(Exchange.AGGREGATED_SIZE, 1, Integer.class);
            if (size >= getCompletionSize()) {
                return "size";
            }
        }

        // timeout can be either evaluated based on an expression or from a fixed value
        // expression takes precedence
        boolean timeoutSet = false;
        if (getCompletionTimeoutExpression() != null) {
            Long value = getCompletionTimeoutExpression().evaluate(exchange, Long.class);
            if (value != null && value > 0) {
                if (LOG.isTraceEnabled()) {
                    LOG.trace("Updating correlation key {} to timeout after {} ms. as exchange received: {}",
                            new Object[]{key, value, exchange});
                }
                addExchangeToTimeoutMap(key, exchange, value);
                timeoutSet = true;
            }
        }
        if (!timeoutSet && getCompletionTimeout() > 0) {
            // timeout is used so use the timeout map to keep an eye on this
            if (LOG.isTraceEnabled()) {
                LOG.trace("Updating correlation key {} to timeout after {} ms. as exchange received: {}",
                        new Object[]{key, getCompletionTimeout(), exchange});
            }
            addExchangeToTimeoutMap(key, exchange, getCompletionTimeout());
        }

        if (isCompletionFromBatchConsumer()) {
            batchConsumerCorrelationKeys.add(key);
            batchConsumerCounter.incrementAndGet();
            int size = exchange.getProperty(Exchange.BATCH_SIZE, 0, Integer.class);
            if (size > 0 && batchConsumerCounter.intValue() >= size) {
                // batch consumer is complete then reset the counter
                batchConsumerCounter.set(0);
                return "consumer";
            }
        }

        // not complete
        return null;
    }

    protected Exchange onAggregation(Exchange oldExchange, Exchange newExchange) {
        return aggregationStrategy.aggregate(oldExchange, newExchange);
    }

    protected void onCompletion(final String key, final Exchange exchange, boolean fromTimeout) {
        // store the correlation key as property
        exchange.setProperty(Exchange.AGGREGATED_CORRELATION_KEY, key);
        // remove from repository as its completed
        aggregationRepository.remove(exchange.getContext(), key, exchange);
        if (!fromTimeout && timeoutMap != null) {
            // cleanup timeout map if it was a incoming exchange which triggered the timeout (and not the timeout checker)
            timeoutMap.remove(key);
        }

        // this key has been closed so add it to the closed map
        if (closedCorrelationKeys != null) {
            closedCorrelationKeys.put(key, key);
        }

        if (fromTimeout && isDiscardOnCompletionTimeout()) {
            // discard due timeout
            LOG.debug("Aggregation for correlation key {} discarding aggregated exchange: ()", key, exchange);
            // must confirm the discarded exchange
            aggregationRepository.confirm(exchange.getContext(), exchange.getExchangeId());
            // and remove redelivery state as well
            redeliveryState.remove(exchange.getExchangeId());
        } else {
            // the aggregated exchange should be published (sent out)
            onSubmitCompletion(key, exchange);
        }
    }

    private void onSubmitCompletion(final Object key, final Exchange exchange) {
        LOG.debug("Aggregation complete for correlation key {} sending aggregated exchange: {}", key, exchange);

        // add this as in progress before we submit the task
        inProgressCompleteExchanges.add(exchange.getExchangeId());

        // send this exchange
        executorService.submit(new Runnable() {
            public void run() {
                LOG.debug("Processing aggregated exchange: {}", exchange);

                // add on completion task so we remember to update the inProgressCompleteExchanges
                exchange.addOnCompletion(new AggregateOnCompletion(exchange.getExchangeId()));

                try {
                    processor.process(exchange);
                } catch (Throwable e) {
                    exchange.setException(e);
                }

                // log exception if there was a problem
                if (exchange.getException() != null) {
                    // if there was an exception then let the exception handler handle it
                    getExceptionHandler().handleException("Error processing aggregated exchange", exchange, exchange.getException());
                } else {
                    LOG.trace("Processing aggregated exchange: {} complete.", exchange);
                }
            }
        });
    }

    /**
     * Restores the timeout map with timeout values from the aggregation repository.
     * <p/>
     * This is needed in case the aggregator has been stopped and started again (for example a server restart).
     * Then the existing exchanges from the {@link AggregationRepository} must have its timeout conditions restored.
     */
    protected void restoreTimeoutMapFromAggregationRepository() throws Exception {
        // grab the timeout value for each partly aggregated exchange
        Set<String> keys = aggregationRepository.getKeys();
        if (keys == null || keys.isEmpty()) {
            return;
        }

        StopWatch watch = new StopWatch();
        LOG.trace("Starting restoring CompletionTimeout for {} existing exchanges from the aggregation repository...", keys.size());

        for (String key : keys) {
            Exchange exchange = aggregationRepository.get(camelContext, key);
            // grab the timeout value
            long timeout = exchange.hasProperties() ? exchange.getProperty(Exchange.AGGREGATED_TIMEOUT, 0, long.class) : 0;
            if (timeout > 0) {
                LOG.trace("Restoring CompletionTimeout for exchangeId: {} with timeout: {} millis.", exchange.getExchangeId(), timeout);
                addExchangeToTimeoutMap(key, exchange, timeout);
            }
        }

        // log duration of this task so end user can see how long it takes to pre-check this upon starting
        LOG.info("Restored {} CompletionTimeout conditions in the AggregationTimeoutChecker in {}",
                timeoutMap.size(), TimeUtils.printDuration(watch.stop()));
    }

    /**
     * Adds the given exchange to the timeout map, which is used by the timeout checker task to trigger timeouts.
     *
     * @param key      the correlation key
     * @param exchange the exchange
     * @param timeout  the timeout value in millis
     */
    private void addExchangeToTimeoutMap(String key, Exchange exchange, long timeout) {
        // store the timeout value on the exchange as well, in case we need it later
        exchange.setProperty(Exchange.AGGREGATED_TIMEOUT, timeout);
        timeoutMap.put(key, exchange.getExchangeId(), timeout);
    }

    public Predicate getCompletionPredicate() {
        return completionPredicate;
    }

    public void setCompletionPredicate(Predicate completionPredicate) {
        this.completionPredicate = completionPredicate;
    }

    public boolean isEagerCheckCompletion() {
        return eagerCheckCompletion;
    }

    public void setEagerCheckCompletion(boolean eagerCheckCompletion) {
        this.eagerCheckCompletion = eagerCheckCompletion;
    }

    public long getCompletionTimeout() {
        return completionTimeout;
    }

    public void setCompletionTimeout(long completionTimeout) {
        this.completionTimeout = completionTimeout;
    }

    public Expression getCompletionTimeoutExpression() {
        return completionTimeoutExpression;
    }

    public void setCompletionTimeoutExpression(Expression completionTimeoutExpression) {
        this.completionTimeoutExpression = completionTimeoutExpression;
    }

    public long getCompletionInterval() {
        return completionInterval;
    }

    public void setCompletionInterval(long completionInterval) {
        this.completionInterval = completionInterval;
    }

    public int getCompletionSize() {
        return completionSize;
    }

    public void setCompletionSize(int completionSize) {
        this.completionSize = completionSize;
    }

    public Expression getCompletionSizeExpression() {
        return completionSizeExpression;
    }

    public void setCompletionSizeExpression(Expression completionSizeExpression) {
        this.completionSizeExpression = completionSizeExpression;
    }

    public boolean isIgnoreInvalidCorrelationKeys() {
        return ignoreInvalidCorrelationKeys;
    }

    public void setIgnoreInvalidCorrelationKeys(boolean ignoreInvalidCorrelationKeys) {
        this.ignoreInvalidCorrelationKeys = ignoreInvalidCorrelationKeys;
    }

    public Integer getCloseCorrelationKeyOnCompletion() {
        return closeCorrelationKeyOnCompletion;
    }

    public void setCloseCorrelationKeyOnCompletion(Integer closeCorrelationKeyOnCompletion) {
        this.closeCorrelationKeyOnCompletion = closeCorrelationKeyOnCompletion;
    }

    public boolean isCompletionFromBatchConsumer() {
        return completionFromBatchConsumer;
    }

    public void setCompletionFromBatchConsumer(boolean completionFromBatchConsumer) {
        this.completionFromBatchConsumer = completionFromBatchConsumer;
    }

    public ExceptionHandler getExceptionHandler() {
        return exceptionHandler;
    }

    public void setExceptionHandler(ExceptionHandler exceptionHandler) {
        this.exceptionHandler = exceptionHandler;
    }

    public boolean isParallelProcessing() {
        return parallelProcessing;
    }

    public void setParallelProcessing(boolean parallelProcessing) {
        this.parallelProcessing = parallelProcessing;
    }

    public AggregationRepository getAggregationRepository() {
        return aggregationRepository;
    }

    public void setAggregationRepository(AggregationRepository aggregationRepository) {
        this.aggregationRepository = aggregationRepository;
    }

    public boolean isDiscardOnCompletionTimeout() {
        return discardOnCompletionTimeout;
    }

    public void setDiscardOnCompletionTimeout(boolean discardOnCompletionTimeout) {
        this.discardOnCompletionTimeout = discardOnCompletionTimeout;
    }

    public void setForceCompletionOnStop(boolean forceCompletionOnStop) {
        this.forceCompletionOnStop = forceCompletionOnStop;
    }

    public void setTimeoutCheckerExecutorService(ScheduledExecutorService timeoutCheckerExecutorService) {
        this.timeoutCheckerExecutorService = timeoutCheckerExecutorService;
    }

    public ScheduledExecutorService getTimeoutCheckerExecutorService() {
        return timeoutCheckerExecutorService;
    }
    
    /**
     * On completion task which keeps the booking of the in progress up to date
     */
    private final class AggregateOnCompletion implements Synchronization {
        private final String exchangeId;

        private AggregateOnCompletion(String exchangeId) {
            // must use the original exchange id as it could potentially change if send over SEDA etc.
            this.exchangeId = exchangeId;
        }

        public void onFailure(Exchange exchange) {
            LOG.trace("Aggregated exchange onFailure: {}", exchange);

            // must remember to remove in progress when we failed
            inProgressCompleteExchanges.remove(exchangeId);
            // do not remove redelivery state as we need it when we redeliver again later
        }

        public void onComplete(Exchange exchange) {
            LOG.trace("Aggregated exchange onComplete: {}", exchange);

            // only confirm if we processed without a problem
            try {
                aggregationRepository.confirm(exchange.getContext(), exchangeId);
                // and remove redelivery state as well
                redeliveryState.remove(exchangeId);
            } finally {
                // must remember to remove in progress when we are complete
                inProgressCompleteExchanges.remove(exchangeId);
            }
        }

        @Override
        public String toString() {
            return "AggregateOnCompletion";
        }
    }

    /**
     * Background task that looks for aggregated exchanges which is triggered by completion timeouts.
     */
    private final class AggregationTimeoutMap extends DefaultTimeoutMap<String, String> {

        private AggregationTimeoutMap(ScheduledExecutorService executor, long requestMapPollTimeMillis) {
            // do NOT use locking on the timeout map as this aggregator has its own shared lock we will use instead
            super(executor, requestMapPollTimeMillis, false);
        }

        @Override
        public void purge() {
            // must acquire the shared aggregation lock to be able to purge
            lock.lock();
            try {
                super.purge();
            } finally {
                lock.unlock();
            }
        }

        @Override
        public boolean onEviction(String key, String exchangeId) {
            log.debug("Completion timeout triggered for correlation key: {}", key);

            boolean inProgress = inProgressCompleteExchanges.contains(exchangeId);
            if (inProgress) {
                LOG.trace("Aggregated exchange with id: {} is already in progress.", exchangeId);
                return true;
            }

            // get the aggregated exchange
            Exchange answer = aggregationRepository.get(camelContext, key);
            if (answer != null) {
                // indicate it was completed by timeout
                answer.setProperty(Exchange.AGGREGATED_COMPLETED_BY, "timeout");
                onCompletion(key, answer, true);
            }
            return true;
        }
    }

    /**
     * Background task that triggers completion based on interval.
     */
    private final class AggregationIntervalTask implements Runnable {

        public void run() {
            // only run if CamelContext has been fully started
            if (!camelContext.getStatus().isStarted()) {
                LOG.trace("Completion interval task cannot start due CamelContext({}) has not been started yet", camelContext.getName());
                return;
            }

            LOG.trace("Starting completion interval task");

            // trigger completion for all in the repository
            Set<String> keys = aggregationRepository.getKeys();

            if (keys != null && !keys.isEmpty()) {
                // must acquire the shared aggregation lock to be able to trigger interval completion
                lock.lock();
                try {
                    for (String key : keys) {
                        Exchange exchange = aggregationRepository.get(camelContext, key);
                        if (exchange != null) {
                            LOG.trace("Completion interval triggered for correlation key: {}", key);
                            // indicate it was completed by interval
                            exchange.setProperty(Exchange.AGGREGATED_COMPLETED_BY, "interval");
                            onCompletion(key, exchange, false);
                        }
                    }
                } finally {
                    lock.unlock();
                }
            }

            LOG.trace("Completion interval task complete");
        }
    }

    /**
     * Background task that looks for aggregated exchanges to recover.
     */
    private final class RecoverTask implements Runnable {
        private final RecoverableAggregationRepository recoverable;

        private RecoverTask(RecoverableAggregationRepository recoverable) {
            this.recoverable = recoverable;
        }

        public void run() {
            // only run if CamelContext has been fully started
            if (!camelContext.getStatus().isStarted()) {
                LOG.trace("Recover check cannot start due CamelContext({}) has not been started yet", camelContext.getName());
                return;
            }

            LOG.trace("Starting recover check");

            Set<String> exchangeIds = recoverable.scan(camelContext);
            for (String exchangeId : exchangeIds) {

                // we may shutdown while doing recovery
                if (!isRunAllowed()) {
                    LOG.info("We are shutting down so stop recovering");
                    return;
                }

                boolean inProgress = inProgressCompleteExchanges.contains(exchangeId);
                if (inProgress) {
                    LOG.trace("Aggregated exchange with id: {} is already in progress.", exchangeId);
                } else {
                    LOG.debug("Loading aggregated exchange with id: {} to be recovered.", exchangeId);
                    Exchange exchange = recoverable.recover(camelContext, exchangeId);
                    if (exchange != null) {
                        // get the correlation key
                        String key = exchange.getProperty(Exchange.AGGREGATED_CORRELATION_KEY, String.class);
                        // and mark it as redelivered
                        exchange.getIn().setHeader(Exchange.REDELIVERED, Boolean.TRUE);

                        // get the current redelivery data
                        RedeliveryData data = redeliveryState.get(exchange.getExchangeId());

                        // if we are exhausted, then move to dead letter channel
                        if (data != null && recoverable.getMaximumRedeliveries() > 0 && data.redeliveryCounter >= recoverable.getMaximumRedeliveries()) {
                            LOG.warn("The recovered exchange is exhausted after " + recoverable.getMaximumRedeliveries()
                                    + " attempts, will now be moved to dead letter channel: " + recoverable.getDeadLetterUri());

                            // send to DLC
                            try {
                                // set redelivery counter
                                exchange.getIn().setHeader(Exchange.REDELIVERY_COUNTER, data.redeliveryCounter);
                                exchange.getIn().setHeader(Exchange.REDELIVERY_EXHAUSTED, Boolean.TRUE);
                                deadLetterProducerTemplate.send(recoverable.getDeadLetterUri(), exchange);
                            } catch (Throwable e) {
                                exchange.setException(e);
                            }

                            // handle if failed
                            if (exchange.getException() != null) {
                                getExceptionHandler().handleException("Failed to move recovered Exchange to dead letter channel: " + recoverable.getDeadLetterUri(), exchange.getException());
                            } else {
                                // it was ok, so confirm after it has been moved to dead letter channel, so we wont recover it again
                                recoverable.confirm(camelContext, exchangeId);
                            }
                        } else {
                            // update current redelivery state
                            if (data == null) {
                                // create new data
                                data = new RedeliveryData();
                                redeliveryState.put(exchange.getExchangeId(), data);
                            }
                            data.redeliveryCounter++;

                            // set redelivery counter
                            exchange.getIn().setHeader(Exchange.REDELIVERY_COUNTER, data.redeliveryCounter);
                            if (recoverable.getMaximumRedeliveries() > 0) {
                                exchange.getIn().setHeader(Exchange.REDELIVERY_MAX_COUNTER, recoverable.getMaximumRedeliveries());
                            }

                            LOG.debug("Delivery attempt: {} to recover aggregated exchange with id: {}", data.redeliveryCounter, exchangeId);

                            // not exhaust so resubmit the recovered exchange
                            onSubmitCompletion(key, exchange);
                        }
                    }
                }
            }

            LOG.trace("Recover check complete");
        }
    }

    @Override
    protected void doStart() throws Exception {
        if (getCompletionTimeout() <= 0 && getCompletionInterval() <= 0 && getCompletionSize() <= 0 && getCompletionPredicate() == null
                && !isCompletionFromBatchConsumer() && getCompletionTimeoutExpression() == null
                && getCompletionSizeExpression() == null) {
            throw new IllegalStateException("At least one of the completions options"
                    + " [completionTimeout, completionInterval, completionSize, completionPredicate, completionFromBatchConsumer] must be set");
        }

        if (getCloseCorrelationKeyOnCompletion() != null) {
            if (getCloseCorrelationKeyOnCompletion() > 0) {
                LOG.info("Using ClosedCorrelationKeys with a LRUCache with a capacity of " + getCloseCorrelationKeyOnCompletion());
                closedCorrelationKeys = new LRUCache<Object, Object>(getCloseCorrelationKeyOnCompletion());
            } else {
                LOG.info("Using ClosedCorrelationKeys with unbounded capacity");
                closedCorrelationKeys = new HashMap<Object, Object>();
            }
        }

        ServiceHelper.startServices(processor, aggregationRepository);

        // should we use recover checker
        if (aggregationRepository instanceof RecoverableAggregationRepository) {
            RecoverableAggregationRepository recoverable = (RecoverableAggregationRepository) aggregationRepository;
            if (recoverable.isUseRecovery()) {
                long interval = recoverable.getRecoveryIntervalInMillis();
                if (interval <= 0) {
                    throw new IllegalArgumentException("AggregationRepository has recovery enabled and the RecoveryInterval option must be a positive number, was: " + interval);
                }

                // create a background recover thread to check every interval
                recoverService = camelContext.getExecutorServiceManager().newScheduledThreadPool(this, "AggregateRecoverChecker", 1);
                Runnable recoverTask = new RecoverTask(recoverable);
                LOG.info("Using RecoverableAggregationRepository by scheduling recover checker to run every " + interval + " millis.");
                // use fixed delay so there is X interval between each run
                recoverService.scheduleWithFixedDelay(recoverTask, 1000L, interval, TimeUnit.MILLISECONDS);

                if (recoverable.getDeadLetterUri() != null) {
                    int max = recoverable.getMaximumRedeliveries();
                    if (max <= 0) {
                        throw new IllegalArgumentException("Option maximumRedeliveries must be a positive number, was: " + max);
                    }
                    LOG.info("After " + max + " failed redelivery attempts Exchanges will be moved to deadLetterUri: " + recoverable.getDeadLetterUri());

                    // dead letter uri must be a valid endpoint
                    Endpoint endpoint = camelContext.getEndpoint(recoverable.getDeadLetterUri());
                    if (endpoint == null) {
                        throw new NoSuchEndpointException(recoverable.getDeadLetterUri());
                    }
                    deadLetterProducerTemplate = camelContext.createProducerTemplate();
                }
            }
        }

        if (getCompletionInterval() > 0 && getCompletionTimeout() > 0) {
            throw new IllegalArgumentException("Only one of completionInterval or completionTimeout can be used, not both.");
        }
        if (getCompletionInterval() > 0) {
            LOG.info("Using CompletionInterval to run every " + getCompletionInterval() + " millis.");
            if (getTimeoutCheckerExecutorService() == null) {
                setTimeoutCheckerExecutorService(camelContext.getExecutorServiceManager().newScheduledThreadPool(this, AGGREGATE_TIMEOUT_CHECKER, 1));
            }
            // trigger completion based on interval
            getTimeoutCheckerExecutorService().scheduleAtFixedRate(new AggregationIntervalTask(), getCompletionInterval(), getCompletionInterval(), TimeUnit.MILLISECONDS);
        }

        // start timeout service if its in use
        if (getCompletionTimeout() > 0 || getCompletionTimeoutExpression() != null) {
            LOG.info("Using CompletionTimeout to trigger after " + getCompletionTimeout() + " millis of inactivity.");
            if (getTimeoutCheckerExecutorService() == null) {
                setTimeoutCheckerExecutorService(camelContext.getExecutorServiceManager().newScheduledThreadPool(this, AGGREGATE_TIMEOUT_CHECKER, 1));
            }
            // check for timed out aggregated messages once every second
            timeoutMap = new AggregationTimeoutMap(getTimeoutCheckerExecutorService(), 1000L);
            // fill in existing timeout values from the aggregation repository, for example if a restart occurred, then we
            // need to re-establish the timeout map so timeout can trigger
            restoreTimeoutMapFromAggregationRepository();
            ServiceHelper.startService(timeoutMap);
        }
    }

    @Override
    protected void doStop() throws Exception {
        // note: we cannot do doForceCompletionOnStop from this doStop method
        // as this is handled in the prepareShutdown method which is also invoked when stopping a route
        // and is better suited for preparing to shutdown than this doStop method is

        if (recoverService != null) {
            camelContext.getExecutorServiceManager().shutdownNow(recoverService);
        }
        ServiceHelper.stopServices(timeoutMap, processor, deadLetterProducerTemplate);

        if (closedCorrelationKeys != null) {
            // it may be a service so stop it as well
            ServiceHelper.stopService(closedCorrelationKeys);
            closedCorrelationKeys.clear();
        }
        batchConsumerCorrelationKeys.clear();
        redeliveryState.clear();
    }

    @Override
    public void prepareShutdown(boolean forced) {
        // we are shutting down, so force completion if this option was enabled
        // but only do this when forced=false, as that is when we have chance to
        // send out new messages to be routed by Camel. When forced=true, then
        // we have to shutdown in a hurry
        if (!forced && forceCompletionOnStop) {
            doForceCompletionOnStop();
        }
    }

    private void doForceCompletionOnStop() {
        int expected = forceCompletionOfAllGroups();

        StopWatch watch = new StopWatch();
        while (inProgressCompleteExchanges.size() > 0) {
            LOG.trace("Waiting for {} inflight exchanges to complete", inProgressCompleteExchanges.size());
            try {
                Thread.sleep(100);
            } catch (InterruptedException e) {
                // break out as we got interrupted such as the JVM terminating
                LOG.warn("Interrupted while waiting for {} inflight exchanges to complete.", inProgressCompleteExchanges.size());
                break;
            }
        }

        if (expected > 0) {
            LOG.info("Forcing completion of all groups with {} exchanges completed in {}", expected, TimeUtils.printDuration(watch.stop()));
        }
    }

    @Override
    protected void doShutdown() throws Exception {
        // shutdown aggregation repository
        ServiceHelper.stopService(aggregationRepository);

        // cleanup when shutting down
        inProgressCompleteExchanges.clear();

        super.doShutdown();
    }

    public int forceCompletionOfAllGroups() {

<<<<<<< HEAD
        // only run if CamelContext has been fully started or is stopping
        boolean allow = camelContext.getStatus().isStarted() || camelContext.getStatus().isStopping();
        if (!allow) {
            LOG.warn("Cannot start force completion of all groups because CamelContext({}) has not been started", camelContext.getName());
            return 0;
=======
        // only run if CamelContext has been fully started
        if (!camelContext.getStatus().isStarted()) {
            LOG.warn("Cannot start force completion of all groups because CamelContext({}) has not been started", camelContext.getName());
            return;
>>>>>>> d8afb789
        }

        LOG.trace("Starting force completion of all groups task");

        // trigger completion for all in the repository
        Set<String> keys = aggregationRepository.getKeys();

        int total = 0;
        if (keys != null && !keys.isEmpty()) {
            // must acquire the shared aggregation lock to be able to trigger force completion
            lock.lock();
            total = keys.size();
            try {
                for (String key : keys) {
                    Exchange exchange = aggregationRepository.get(camelContext, key);
                    if (exchange != null) {
                        LOG.trace("Force completion triggered for correlation key: {}", key);
                        // indicate it was completed by a force completion request
                        exchange.setProperty(Exchange.AGGREGATED_COMPLETED_BY, "forceCompletion");
                        onCompletion(key, exchange, false);
                    }
                }
            } finally {
                lock.unlock();
            }
        }
        LOG.trace("Completed force completion of all groups task");

        if (total > 0) {
            LOG.debug("Forcing completion of all groups with {} exchanges", total);
        }
        return total;
    }

}<|MERGE_RESOLUTION|>--- conflicted
+++ resolved
@@ -47,7 +47,6 @@
 import org.apache.camel.spi.AggregationRepository;
 import org.apache.camel.spi.ExceptionHandler;
 import org.apache.camel.spi.RecoverableAggregationRepository;
-import org.apache.camel.spi.ShutdownPrepared;
 import org.apache.camel.spi.Synchronization;
 import org.apache.camel.support.DefaultTimeoutMap;
 import org.apache.camel.support.ServiceSupport;
@@ -75,7 +74,7 @@
  * and older prices are discarded). Another idea is to combine line item messages
  * together into a single invoice message.
  */
-public class AggregateProcessor extends ServiceSupport implements Processor, Navigate<Processor>, Traceable, ShutdownPrepared {
+public class AggregateProcessor extends ServiceSupport implements Processor, Navigate<Processor>, Traceable {
 
     public static final String AGGREGATE_TIMEOUT_CHECKER = "AggregateTimeoutChecker";
 
@@ -880,9 +879,15 @@
 
     @Override
     protected void doStop() throws Exception {
-        // note: we cannot do doForceCompletionOnStop from this doStop method
-        // as this is handled in the prepareShutdown method which is also invoked when stopping a route
-        // and is better suited for preparing to shutdown than this doStop method is
+
+        if (forceCompletionOnStop) {
+            forceCompletionOfAllGroups();
+
+            while (inProgressCompleteExchanges.size() > 0) {
+                LOG.trace("waiting for {} in progress exchanges to complete", inProgressCompleteExchanges.size());
+                Thread.sleep(100);
+            }
+        }
 
         if (recoverService != null) {
             camelContext.getExecutorServiceManager().shutdownNow(recoverService);
@@ -899,37 +904,6 @@
     }
 
     @Override
-    public void prepareShutdown(boolean forced) {
-        // we are shutting down, so force completion if this option was enabled
-        // but only do this when forced=false, as that is when we have chance to
-        // send out new messages to be routed by Camel. When forced=true, then
-        // we have to shutdown in a hurry
-        if (!forced && forceCompletionOnStop) {
-            doForceCompletionOnStop();
-        }
-    }
-
-    private void doForceCompletionOnStop() {
-        int expected = forceCompletionOfAllGroups();
-
-        StopWatch watch = new StopWatch();
-        while (inProgressCompleteExchanges.size() > 0) {
-            LOG.trace("Waiting for {} inflight exchanges to complete", inProgressCompleteExchanges.size());
-            try {
-                Thread.sleep(100);
-            } catch (InterruptedException e) {
-                // break out as we got interrupted such as the JVM terminating
-                LOG.warn("Interrupted while waiting for {} inflight exchanges to complete.", inProgressCompleteExchanges.size());
-                break;
-            }
-        }
-
-        if (expected > 0) {
-            LOG.info("Forcing completion of all groups with {} exchanges completed in {}", expected, TimeUtils.printDuration(watch.stop()));
-        }
-    }
-
-    @Override
     protected void doShutdown() throws Exception {
         // shutdown aggregation repository
         ServiceHelper.stopService(aggregationRepository);
@@ -940,20 +914,12 @@
         super.doShutdown();
     }
 
-    public int forceCompletionOfAllGroups() {
-
-<<<<<<< HEAD
-        // only run if CamelContext has been fully started or is stopping
-        boolean allow = camelContext.getStatus().isStarted() || camelContext.getStatus().isStopping();
-        if (!allow) {
-            LOG.warn("Cannot start force completion of all groups because CamelContext({}) has not been started", camelContext.getName());
-            return 0;
-=======
+    public void forceCompletionOfAllGroups() {
+
         // only run if CamelContext has been fully started
         if (!camelContext.getStatus().isStarted()) {
             LOG.warn("Cannot start force completion of all groups because CamelContext({}) has not been started", camelContext.getName());
             return;
->>>>>>> d8afb789
         }
 
         LOG.trace("Starting force completion of all groups task");
@@ -961,11 +927,9 @@
         // trigger completion for all in the repository
         Set<String> keys = aggregationRepository.getKeys();
 
-        int total = 0;
         if (keys != null && !keys.isEmpty()) {
             // must acquire the shared aggregation lock to be able to trigger force completion
             lock.lock();
-            total = keys.size();
             try {
                 for (String key : keys) {
                     Exchange exchange = aggregationRepository.get(camelContext, key);
@@ -980,12 +944,7 @@
                 lock.unlock();
             }
         }
+
         LOG.trace("Completed force completion of all groups task");
-
-        if (total > 0) {
-            LOG.debug("Forcing completion of all groups with {} exchanges", total);
-        }
-        return total;
-    }
-
+    }
 }